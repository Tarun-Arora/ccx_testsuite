name: Upload releases

on:
  release:
    types:
      - created


jobs:
  build_and_upload:
    runs-on: windows-2019
    
    steps:
      - uses: actions/checkout@v1
        name: Checkout Code

      - name: Setup MSBuild Path
        uses: microsoft/setup-msbuild@v1.1
        with:
          vs-version: '[16.0,17.0)'

      - name: Setup NuGet
        uses: nuget/setup-nuget@v1

      - name: Restore NuGet Packages
        run: nuget restore ccx_testsuite.sln

      - name: Build
        run: msbuild ccx_testsuite.sln /t:ccx_testsuite /p:Platform="x86" /p:Configuration=Release

      - name: Prepare artifact upload
<<<<<<< HEAD
        run: mkdir ./artifact; cp CCExtractorTester.exe ./artifact/; cp testGenerations.dll ./artifact/; cp CommandLine.dll ./artifact/; cp CCExtractorTester.exe.config ./artifact/
=======
        run: mkdir ./artifact; cp ./CCExtractorTester.exe ./artifact/; cp ./testGenerations.dll ./artifact/; cp ./CommandLine.dll ./artifact/
>>>>>>> b1620a50
        working-directory: CCExtractorTester\bin\Release\

      - name: Archive Release
        uses: thedoctor0/zip-release@master
        with:
          type: 'zip'
          directory: 'CCExtractorTester\bin\Release'
          path: 'artifact'
          filename: 'CCExtractorTestSuite-${{ github.event.release.tag_name }}.zip'

    
      - name: Release
        uses: softprops/action-gh-release@v1
        with:
          files: |
            CCExtractorTester/bin/Release/CCExtractorTestSuite-${{ github.event.release.tag_name }}.zip<|MERGE_RESOLUTION|>--- conflicted
+++ resolved
@@ -29,11 +29,7 @@
         run: msbuild ccx_testsuite.sln /t:ccx_testsuite /p:Platform="x86" /p:Configuration=Release
 
       - name: Prepare artifact upload
-<<<<<<< HEAD
         run: mkdir ./artifact; cp CCExtractorTester.exe ./artifact/; cp testGenerations.dll ./artifact/; cp CommandLine.dll ./artifact/; cp CCExtractorTester.exe.config ./artifact/
-=======
-        run: mkdir ./artifact; cp ./CCExtractorTester.exe ./artifact/; cp ./testGenerations.dll ./artifact/; cp ./CommandLine.dll ./artifact/
->>>>>>> b1620a50
         working-directory: CCExtractorTester\bin\Release\
 
       - name: Archive Release
